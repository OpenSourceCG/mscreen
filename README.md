--- conflicted
+++ resolved
@@ -1,9 +1,10 @@
 # Overview
-`mscreen` is a convenient library allowing to easily draw openGL on Maya's viewport.
+`mscreen` is a convenient library allowing to easily draw openGL on Maya's
+viewport.
 
-The goal is to offer TDs/TAs an easy way to draw basic GL primitives as visual feedback
-during debuging and/or in non-critical tools (the library is implemented in python, _do
-not expect high performance_).
+The goal is to offer TDs/TAs an easy way to draw basic GL primitives as visual
+feedback during debuging and/or in non-critical tools (the library is
+implemented in python, _do not expect high performance_).
 
 ## Features
 
@@ -14,7 +15,8 @@
 
 
 # Lets draw some squares...
-POINTS = ((2.0, 0.0, 2.0), (2.0, 0.0, -2.0), (-2.0, 0.0,-2.0), (-2.0, 0.0, 2.0), (2.0, 0.0, 2.0))
+POINTS = ((2.0, 0.0, 2.0), (2.0, 0.0, -2.0), (-2.0, 0.0, -2.0),
+(-2.0, 0.0, 2.0), (2.0, 0.0, 2.0))
 
 RED = (1.0, 0.0, 0.0)
 GREEN = (0.0, 1.0, 0.0)
@@ -22,7 +24,6 @@
 
 redSq = mscreen.drawLine(POINTS, RED)
 
-<<<<<<< HEAD
 greenSq = mscreen.drawLine(POINTS, GREEN)
 greenSq.rotate(90, 0, 0)
 
@@ -32,13 +33,6 @@
 # @note: lines fully support transformations, you can access it's
 #        MTransformationMatrix (om2) by calling my_line.transform.
 #        Or offset the current transform via move/rotate/scale methods.
-=======
-greenSq = mscreen.drawLine(POINTS, GREEN, width=3)
-greenSq.move(y=5.0)  # or greenSq.move(0.0, 5.0, 0.0)
-
-blueSq = mscreen.drawLine(POINTS, BLUE, width=1)
-blueSq.move(y=10.0)
->>>>>>> 5b3c8d18
 
 # refresh the view, this is done explicitly to not slow down batch drawing
 mscreen.refresh()
@@ -60,11 +54,12 @@
 
 ## Contribuiting
 
-It's early days, but please start a thread at [github's issues](https://github.com/csaez/mscreen/issues)
-to discuss features or changes on the code, the project is on very early alpha
-stages and all code is subject to evolve quite a bit.
+It's early days, but please start a thread at [github's
+issues](https://github.com/csaez/mscreen/issues) to discuss features or changes
+on the code, the project is on very early alpha stages and all code is subject
+to evolve quite a bit.
 
-__Please don't start any work before having a discussion__. I really
-appretiate your contributions and would love to merge your extensions back,
-but pull requests are not likely to be accepted until we move to beta (let's
-iterate quickly and try new things for now).+__Please don't start any work before having a discussion__. I really appretiate
+your contributions and would love to merge your extensions back, but pull
+requests are not likely to be accepted until we move to beta (let's iterate
+quickly and try new things for now).